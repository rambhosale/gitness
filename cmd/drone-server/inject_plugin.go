--- conflicted
+++ resolved
@@ -61,20 +61,13 @@
 // configuration.
 func provideConfigPlugin(client *scm.Client, contents core.FileService, conf spec.Config) core.ConfigService {
 	return config.Combine(
-<<<<<<< HEAD
 		config.Memoize(
 			config.Global(
 				conf.Yaml.Endpoint,
 				conf.Yaml.Secret,
 				conf.Yaml.SkipVerify,
+				conf.Yaml.Timeout,
 			),
-=======
-		config.Global(
-			conf.Yaml.Endpoint,
-			conf.Yaml.Secret,
-			conf.Yaml.SkipVerify,
-			conf.Yaml.Timeout,
->>>>>>> 2565aa31
 		),
 		config.Repository(contents),
 	)
@@ -90,22 +83,14 @@
 		converter.Jsonnet(
 			conf.Jsonnet.Enabled,
 		),
-<<<<<<< HEAD
 		converter.Memoize(
 			converter.Remote(
 				conf.Convert.Endpoint,
 				conf.Convert.Secret,
 				conf.Convert.Extension,
 				conf.Convert.SkipVerify,
+				conf.Convert.Timeout,
 			),
-=======
-		converter.Remote(
-			conf.Convert.Endpoint,
-			conf.Convert.Secret,
-			conf.Convert.Extension,
-			conf.Convert.SkipVerify,
-			conf.Convert.Timeout,
->>>>>>> 2565aa31
 		),
 	)
 }
