--- conflicted
+++ resolved
@@ -103,13 +103,8 @@
 	r.Use(middlewareauthn.Attempt(authenticator, authn.SourceRouterAPI))
 
 	r.Route("/v1", func(r chi.Router) {
-<<<<<<< HEAD
-		setupRoutesV1(r, repoCtrl, spaceCtrl, pullreqCtrl, webhookCtrl, githookCtrl,
+		setupRoutesV1(r, repoCtrl, executionCtrl, pipelineCtrl, secretCtrl, spaceCtrl, pullreqCtrl, webhookCtrl, githookCtrl,
 			saCtrl, userCtrl, principalCtrl, checkCtrl, sysCtrl)
-=======
-		setupRoutesV1(r, repoCtrl, executionCtrl, pipelineCtrl, secretCtrl, spaceCtrl, pullreqCtrl, webhookCtrl, githookCtrl,
-			saCtrl, userCtrl, principalCtrl, checkCtrl)
->>>>>>> 8659a442
 	})
 
 	// wrap router in terminatedPath encoder.
