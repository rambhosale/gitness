// Copyright 2022 Harness Inc. All rights reserved.
// Use of this source code is governed by the Polyform Free Trial License
// that can be found in the LICENSE.md file for this repository.

package url

import (
<<<<<<< HEAD
	"fmt"
	"github.com/harness/gitness/types"
	"net/url"

=======
>>>>>>> 3ec8d18f
	"github.com/google/wire"
	"github.com/harness/gitness/types"
)

// WireSet provides a wire set for this package.
var WireSet = wire.NewSet(ProvideURLProvider)

const harnessCodeAPIURLRaw = "http://app.harness.io/gateway/code/api/v1/"

func ProvideURLProvider(config *types.Config) (*Provider, error) {
	harnessCodeApiUrl, err := url.Parse(harnessCodeAPIURLRaw)
	if err != nil {
		return nil, fmt.Errorf("provided harnessCodeAPIURLRaw '%s' is invalid: %w", harnessCodeAPIURLRaw, err)
	}
	return NewProvider(
		config.URL.API,
		config.URL.APIInternal,
		config.URL.Git,
		config.URL.CIURL,
<<<<<<< HEAD
		harnessCodeApiUrl,
=======
		harnessCodeAPIURLRaw,
>>>>>>> 3ec8d18f
	)
}<|MERGE_RESOLUTION|>--- conflicted
+++ resolved
@@ -5,13 +5,6 @@
 package url
 
 import (
-<<<<<<< HEAD
-	"fmt"
-	"github.com/harness/gitness/types"
-	"net/url"
-
-=======
->>>>>>> 3ec8d18f
 	"github.com/google/wire"
 	"github.com/harness/gitness/types"
 )
@@ -22,19 +15,11 @@
 const harnessCodeAPIURLRaw = "http://app.harness.io/gateway/code/api/v1/"
 
 func ProvideURLProvider(config *types.Config) (*Provider, error) {
-	harnessCodeApiUrl, err := url.Parse(harnessCodeAPIURLRaw)
-	if err != nil {
-		return nil, fmt.Errorf("provided harnessCodeAPIURLRaw '%s' is invalid: %w", harnessCodeAPIURLRaw, err)
-	}
 	return NewProvider(
 		config.URL.API,
 		config.URL.APIInternal,
 		config.URL.Git,
 		config.URL.CIURL,
-<<<<<<< HEAD
-		harnessCodeApiUrl,
-=======
 		harnessCodeAPIURLRaw,
->>>>>>> 3ec8d18f
 	)
 }