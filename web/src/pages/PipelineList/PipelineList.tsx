--- conflicted
+++ resolved
@@ -34,14 +34,12 @@
 import { ExecutionStatus, ExecutionState } from 'components/ExecutionStatus/ExecutionStatus'
 import { getStatus } from 'utils/PipelineUtils'
 import { PipeSeparator } from 'components/PipeSeparator/PipeSeparator'
-import { useGetSpaceParam } from 'hooks/useGetSpaceParam'
 import noPipelineImage from '../RepositoriesListing/no-repo.svg'
 import css from './PipelineList.module.scss'
 import useNewPipelineModal from 'pages/NewPipeline/NewPipelineModal'
 
 const PipelineList = () => {
   const { routes } = useAppContext()
-  const space = useGetSpaceParam()
   const history = useHistory()
   const { getString } = useStrings()
   const [searchTerm, setSearchTerm] = useState<string | undefined>()
@@ -81,11 +79,7 @@
     () => [
       {
         Header: getString('pipelines.name'),
-<<<<<<< HEAD
         width: 'calc(100% - 210px)',
-=======
-        width: 'calc(50% - 90px)',
->>>>>>> 6d132a85
         Cell: ({ row }: CellProps<TypesPipeline>) => {
           const record = row.original
           return (
