// Copyright 2023 Harness, Inc.
//
// Licensed under the Apache License, Version 2.0 (the "License");
// you may not use this file except in compliance with the License.
// You may obtain a copy of the License at
//
//     http://www.apache.org/licenses/LICENSE-2.0
//
// Unless required by applicable law or agreed to in writing, software
// distributed under the License is distributed on an "AS IS" BASIS,
// WITHOUT WARRANTIES OR CONDITIONS OF ANY KIND, either express or implied.
// See the License for the specific language governing permissions and
// limitations under the License.

package git

import (
	"context"
	"fmt"
	"time"

	"github.com/harness/gitness/errors"
<<<<<<< HEAD
	"github.com/harness/gitness/git/api"
	"github.com/harness/gitness/git/sha"

	"github.com/rs/zerolog/log"
=======
	"github.com/harness/gitness/git/enum"
	"github.com/harness/gitness/git/types"
>>>>>>> 564a0fef
)

type GetCommitParams struct {
	ReadParams
	Revision string
}

type Commit struct {
<<<<<<< HEAD
	SHA        sha.SHA         `json:"sha"`
	ParentSHAs []sha.SHA       `json:"parent_shas,omitempty"`
	Title      string          `json:"title"`
	Message    string          `json:"message,omitempty"`
	Author     Signature       `json:"author"`
	Committer  Signature       `json:"committer"`
	FileStats  CommitFileStats `json:"file_stats,omitempty"`
	DiffStats  CommitDiffStats `json:"diff_stats,omitempty"`
=======
	SHA        string            `json:"sha"`
	ParentSHAs []string          `json:"parent_shas,omitempty"`
	Title      string            `json:"title"`
	Message    string            `json:"message,omitempty"`
	Author     Signature         `json:"author"`
	Committer  Signature         `json:"committer"`
	FileStats  []CommitFileStats `json:"file_stats,omitempty"`
>>>>>>> 564a0fef
}

type GetCommitOutput struct {
	Commit Commit `json:"commit"`
}

type Signature struct {
	Identity Identity  `json:"identity"`
	When     time.Time `json:"when"`
}

type Identity struct {
	Name  string `json:"name"`
	Email string `json:"email"`
}

func (i *Identity) Validate() error {
	if i.Name == "" {
		return errors.InvalidArgument("identity name is mandatory")
	}

	if i.Email == "" {
		return errors.InvalidArgument("identity email is mandatory")
	}

	return nil
}

func (s *Service) GetCommit(ctx context.Context, params *GetCommitParams) (*GetCommitOutput, error) {
	if params == nil {
		return nil, ErrNoParamsProvided
	}
	repoPath := getFullPathForRepo(s.reposRoot, params.RepoUID)
	result, err := s.git.GetCommit(ctx, repoPath, params.Revision)
	if err != nil {
		return nil, err
	}

	commit, err := mapCommit(result)
	if err != nil {
		return nil, fmt.Errorf("failed to map rpc commit: %w", err)
	}

	return &GetCommitOutput{
		Commit: *commit,
	}, nil
}

type ListCommitsParams struct {
	ReadParams
	// GitREF is a git reference (branch / tag / commit SHA)
	GitREF string
	// After is a git reference (branch / tag / commit SHA)
	// If provided, commits only up to that reference will be returned (exlusive)
	After string
	Page  int32
	Limit int32
	Path  string

	// Since allows to filter for commits since the provided UNIX timestamp - Optional, ignored if value is 0.
	Since int64

	// Until allows to filter for commits until the provided UNIX timestamp - Optional, ignored if value is 0.
	Until int64

	// Committer allows to filter for commits based on the committer - Optional, ignored if string is empty.
	Committer string

	// IncludeStats allows to include information about inserted, deletions and status for changed files.
	IncludeStats bool
}

type RenameDetails struct {
	OldPath         string
	NewPath         string
	CommitShaBefore sha.SHA
	CommitShaAfter  sha.SHA
}

type ListCommitsOutput struct {
	Commits       []Commit
	RenameDetails []*RenameDetails
	TotalCommits  int
}

type CommitFileStats struct {
	ChangeType enum.FileDiffStatus
	Path       string
	OldPath    string // populated only in case of renames
	Insertions int64
	Deletions  int64
}

func (s *Service) ListCommits(ctx context.Context, params *ListCommitsParams) (*ListCommitsOutput, error) {
	if params == nil {
		return nil, ErrNoParamsProvided
	}

	repoPath := getFullPathForRepo(s.reposRoot, params.RepoUID)

	gitCommits, renameDetails, err := s.git.ListCommits(
		ctx,
		repoPath,
		params.GitREF,
		int(params.Page),
		int(params.Limit),
<<<<<<< HEAD
		params.IncludeFileStats,
		api.CommitFilter{
=======
		params.IncludeStats,
		types.CommitFilter{
>>>>>>> 564a0fef
			AfterRef:  params.After,
			Path:      params.Path,
			Since:     params.Since,
			Until:     params.Until,
			Committer: params.Committer,
		},
	)
	if err != nil {
		return nil, err
	}

	// try to get total commits between gitref and After refs
	totalCommits := 0
	if params.Page == 1 && len(gitCommits) < int(params.Limit) {
		totalCommits = len(gitCommits)
	} else if params.After != "" && params.GitREF != params.After {
		div, err := s.git.GetCommitDivergences(ctx, repoPath, []api.CommitDivergenceRequest{
			{From: params.GitREF, To: params.After},
		}, 0)
		if err != nil {
			return nil, err
		}
		if len(div) > 0 {
			totalCommits = int(div[0].Ahead)
		}
	}

	commits := make([]Commit, len(gitCommits))
	for i := range gitCommits {
		commit, err := mapCommit(gitCommits[i])
		if err != nil {
			return nil, fmt.Errorf("failed to map rpc commit: %w", err)
		}

<<<<<<< HEAD
		stat, err := s.CommitShortStat(ctx, &CommitShortStatParams{
			Path: repoPath,
			Ref:  commit.SHA.String(),
		})
		if err != nil {
			log.Warn().Msgf("failed to get diff stats: %s", err)
		}
		commit.DiffStats = CommitDiffStats{
			Additions: stat.Additions,
			Deletions: stat.Deletions,
			Total:     stat.Additions + stat.Deletions,
		}

=======
>>>>>>> 564a0fef
		commits[i] = *commit
	}

	return &ListCommitsOutput{
		Commits:       commits,
		RenameDetails: mapRenameDetails(renameDetails),
		TotalCommits:  totalCommits,
	}, nil
}

type GetCommitDivergencesParams struct {
	ReadParams
	MaxCount int32
	Requests []CommitDivergenceRequest
}

type GetCommitDivergencesOutput struct {
	Divergences []api.CommitDivergence
}

// CommitDivergenceRequest contains the refs for which the converging commits should be counted.
type CommitDivergenceRequest struct {
	// From is the ref from which the counting of the diverging commits starts.
	From string
	// To is the ref at which the counting of the diverging commits ends.
	To string
}

// CommitDivergence contains the information of the count of converging commits between two refs.
type CommitDivergence struct {
	// Ahead is the count of commits the 'From' ref is ahead of the 'To' ref.
	Ahead int32
	// Behind is the count of commits the 'From' ref is behind the 'To' ref.
	Behind int32
}

func (s *Service) GetCommitDivergences(
	ctx context.Context,
	params *GetCommitDivergencesParams,
) (*GetCommitDivergencesOutput, error) {
	if params == nil {
		return nil, ErrNoParamsProvided
	}

	repoPath := getFullPathForRepo(s.reposRoot, params.RepoUID)

	requests := make([]api.CommitDivergenceRequest, len(params.Requests))
	for i, req := range params.Requests {
		requests[i] = api.CommitDivergenceRequest{
			From: req.From,
			To:   req.To,
		}
	}

	divergences, err := s.git.GetCommitDivergences(
		ctx,
		repoPath,
		requests,
		params.MaxCount,
	)
	if err != nil {
		return nil, err
	}

	return &GetCommitDivergencesOutput{
		Divergences: divergences,
	}, nil
}<|MERGE_RESOLUTION|>--- conflicted
+++ resolved
@@ -20,15 +20,9 @@
 	"time"
 
 	"github.com/harness/gitness/errors"
-<<<<<<< HEAD
 	"github.com/harness/gitness/git/api"
+	"github.com/harness/gitness/git/enum"
 	"github.com/harness/gitness/git/sha"
-
-	"github.com/rs/zerolog/log"
-=======
-	"github.com/harness/gitness/git/enum"
-	"github.com/harness/gitness/git/types"
->>>>>>> 564a0fef
 )
 
 type GetCommitParams struct {
@@ -37,24 +31,13 @@
 }
 
 type Commit struct {
-<<<<<<< HEAD
-	SHA        sha.SHA         `json:"sha"`
-	ParentSHAs []sha.SHA       `json:"parent_shas,omitempty"`
-	Title      string          `json:"title"`
-	Message    string          `json:"message,omitempty"`
-	Author     Signature       `json:"author"`
-	Committer  Signature       `json:"committer"`
-	FileStats  CommitFileStats `json:"file_stats,omitempty"`
-	DiffStats  CommitDiffStats `json:"diff_stats,omitempty"`
-=======
-	SHA        string            `json:"sha"`
-	ParentSHAs []string          `json:"parent_shas,omitempty"`
+	SHA        sha.SHA           `json:"sha"`
+	ParentSHAs []sha.SHA         `json:"parent_shas,omitempty"`
 	Title      string            `json:"title"`
 	Message    string            `json:"message,omitempty"`
 	Author     Signature         `json:"author"`
 	Committer  Signature         `json:"committer"`
 	FileStats  []CommitFileStats `json:"file_stats,omitempty"`
->>>>>>> 564a0fef
 }
 
 type GetCommitOutput struct {
@@ -161,13 +144,8 @@
 		params.GitREF,
 		int(params.Page),
 		int(params.Limit),
-<<<<<<< HEAD
-		params.IncludeFileStats,
+		params.IncludeStats,
 		api.CommitFilter{
-=======
-		params.IncludeStats,
-		types.CommitFilter{
->>>>>>> 564a0fef
 			AfterRef:  params.After,
 			Path:      params.Path,
 			Since:     params.Since,
@@ -202,22 +180,6 @@
 			return nil, fmt.Errorf("failed to map rpc commit: %w", err)
 		}
 
-<<<<<<< HEAD
-		stat, err := s.CommitShortStat(ctx, &CommitShortStatParams{
-			Path: repoPath,
-			Ref:  commit.SHA.String(),
-		})
-		if err != nil {
-			log.Warn().Msgf("failed to get diff stats: %s", err)
-		}
-		commit.DiffStats = CommitDiffStats{
-			Additions: stat.Additions,
-			Deletions: stat.Deletions,
-			Total:     stat.Additions + stat.Deletions,
-		}
-
-=======
->>>>>>> 564a0fef
 		commits[i] = *commit
 	}
 
