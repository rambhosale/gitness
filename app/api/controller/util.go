// Copyright 2023 Harness, Inc.
//
// Licensed under the Apache License, Version 2.0 (the "License");
// you may not use this file except in compliance with the License.
// You may obtain a copy of the License at
//
//     http://www.apache.org/licenses/LICENSE-2.0
//
// Unless required by applicable law or agreed to in writing, software
// distributed under the License is distributed on an "AS IS" BASIS,
// WITHOUT WARRANTIES OR CONDITIONS OF ANY KIND, either express or implied.
// See the License for the specific language governing permissions and
// limitations under the License.

package controller

import (
	"context"
	"fmt"

	"github.com/harness/gitness/app/auth"
	"github.com/harness/gitness/app/githook"
	"github.com/harness/gitness/app/url"
	"github.com/harness/gitness/git"
	"github.com/harness/gitness/types"
)

// createRPCWriteParams creates base write parameters for git write operations.
// TODO: this function should be in git package and should accept params as interface (contract)
func createRPCWriteParams(
	ctx context.Context,
	urlProvider url.Provider,
	session *auth.Session,
	repo *types.Repository,
	isInternal bool,
) (git.WriteParams, error) {
	// generate envars (add everything githook CLI needs for execution)
	envVars, err := githook.GenerateEnvironmentVariables(
		ctx,
		urlProvider.GetInternalAPIURL(),
		repo.ID,
		session.Principal.ID,
		false,
		isInternal,
	)
	if err != nil {
		return git.WriteParams{}, fmt.Errorf("failed to generate git hook environment variables: %w", err)
	}

	return git.WriteParams{
		Actor: git.Identity{
			Name:  session.Principal.DisplayName,
			Email: session.Principal.Email,
		},
		RepoUID: repo.GitUID,
		EnvVars: envVars,
	}, nil
}

// CreateRPCExternalWriteParams creates base write parameters for git external write operations.
// External write operations are direct git pushes.
func CreateRPCExternalWriteParams(
	ctx context.Context,
	urlProvider url.Provider,
	session *auth.Session,
	repo *types.Repository,
) (git.WriteParams, error) {
	return createRPCWriteParams(ctx, urlProvider, session, repo, false)
}

// CreateRPCInternalWriteParams creates base write parameters for git internal write operations.
// Internal write operations are git pushes that originate from the Gitness server.
func CreateRPCInternalWriteParams(
	ctx context.Context,
	urlProvider url.Provider,
	session *auth.Session,
	repo *types.Repository,
) (git.WriteParams, error) {
	return createRPCWriteParams(ctx, urlProvider, session, repo, true)
}

func MapCommit(c *git.Commit) (*types.Commit, error) {
	if c == nil {
		return nil, fmt.Errorf("commit is nil")
	}

	author, err := MapSignature(&c.Author)
	if err != nil {
		return nil, fmt.Errorf("failed to map author: %w", err)
	}

	committer, err := MapSignature(&c.Committer)
	if err != nil {
		return nil, fmt.Errorf("failed to map committer: %w", err)
	}

<<<<<<< HEAD
	parentSHAs := make([]string, len(c.ParentSHAs))
	for i, sha := range c.ParentSHAs {
		parentSHAs[i] = sha.String()
=======
	var insertions int64
	var deletions int64
	for _, stat := range c.FileStats {
		insertions += stat.Insertions
		deletions += stat.Deletions
>>>>>>> 564a0fef
	}

	return &types.Commit{
		SHA:        c.SHA.String(),
		ParentSHAs: parentSHAs,
		Title:      c.Title,
		Message:    c.Message,
		Author:     *author,
		Committer:  *committer,
		Stats: types.CommitStats{
			Total: types.ChangeStats{
				Insertions: insertions,
				Deletions:  deletions,
				Changes:    insertions + deletions,
			},
			Files: mapFileStats(c),
		},
	}, nil
}

func mapFileStats(c *git.Commit) []types.CommitFileStats {
	fileStats := make([]types.CommitFileStats, len(c.FileStats))

	for i, fStat := range c.FileStats {
		fileStats[i] = types.CommitFileStats{
			Path:    fStat.Path,
			OldPath: fStat.OldPath,
			Status:  fStat.ChangeType,
			ChangeStats: types.ChangeStats{
				Insertions: fStat.Insertions,
				Deletions:  fStat.Deletions,
				Changes:    fStat.Insertions + fStat.Deletions,
			},
		}
	}

	return fileStats
}

func MapRenameDetails(c *git.RenameDetails) *types.RenameDetails {
	if c == nil {
		return nil
	}
	return &types.RenameDetails{
		OldPath:         c.OldPath,
		NewPath:         c.NewPath,
		CommitShaBefore: c.CommitShaBefore.String(),
		CommitShaAfter:  c.CommitShaAfter.String(),
	}
}

func MapSignature(s *git.Signature) (*types.Signature, error) {
	if s == nil {
		return nil, fmt.Errorf("signature is nil")
	}

	return &types.Signature{
		Identity: types.Identity{
			Name:  s.Identity.Name,
			Email: s.Identity.Email,
		},
		When: s.When,
	}, nil
}<|MERGE_RESOLUTION|>--- conflicted
+++ resolved
@@ -94,17 +94,16 @@
 		return nil, fmt.Errorf("failed to map committer: %w", err)
 	}
 
-<<<<<<< HEAD
-	parentSHAs := make([]string, len(c.ParentSHAs))
-	for i, sha := range c.ParentSHAs {
-		parentSHAs[i] = sha.String()
-=======
 	var insertions int64
 	var deletions int64
 	for _, stat := range c.FileStats {
 		insertions += stat.Insertions
 		deletions += stat.Deletions
->>>>>>> 564a0fef
+	}
+
+	parentSHAs := make([]string, len(c.ParentSHAs))
+	for i, sha := range c.ParentSHAs {
+		parentSHAs[i] = sha.String()
 	}
 
 	return &types.Commit{
