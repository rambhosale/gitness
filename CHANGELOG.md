--- conflicted
+++ resolved
@@ -4,16 +4,13 @@
 The format is based on [Keep a Changelog](https://keepachangelog.com/en/1.0.0/),
 and this project adheres to [Semantic Versioning](https://semver.org/spec/v2.0.0.html).
 
-<<<<<<< HEAD
 ## Unreleased
 ### Removed
 - Support for basic auth as an option for Gitea, by [@techknowlogick](https://giteahub.com/techknowlogick). [#2721](https://github.com/drone/drone/issues/2721)
-=======
+
 ## [1.3.1] - 2019-08-26
 ### Added
-
 - support for the GitHub deployment status API, by [@bradrydzewski](https://github.com/bradrydzewski).
->>>>>>> e1ed2623
 
 ## [1.3.0] - 2019-08-20
 ### Added
